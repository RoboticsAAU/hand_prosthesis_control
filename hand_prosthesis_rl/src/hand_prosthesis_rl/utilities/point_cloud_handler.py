import open3d as o3d
import numpy as np
from typing import List, Optional, Dict
import rospkg
import glob
from time import time
from pathlib import Path
from hand_prosthesis_rl.utilities.urdf_handler import URDFHandler

class PointCloudHandler():
    def __init__(self, point_clouds : List[o3d.geometry.PointCloud] = None, transforms : List[np.ndarray] = None):
        self._pc = point_clouds if point_clouds is not None else []
<<<<<<< HEAD
        self._transforms = transforms if transforms is not None else []
    
=======
    
    # OBS: When calling functions with this decorator with non-default index, remember to do explicit assignment of index (i.e. index = n), otherwise it won't be listed in kwargs    
>>>>>>> 82a00667
    def _check_multiple_run(func):
        """
        Decorator to run a function on all point clouds if no index is given.
        """
        def wrapper(self, *args, **kwargs):
            if kwargs.get('index') is None:
                tmp_kwargs = kwargs.copy()
                for index in range(len(self._pc)):
                    tmp_kwargs['index'] = index
                    func(self, *args, **tmp_kwargs)
            else:
                func(self, *args, **kwargs)
        
        return wrapper
    
    
    @_check_multiple_run
    def visualize(self, index : Optional[int] = None):
        """
        Visualize its own point cloud.
        :param point_cloud: Open3D PointCloud object
        :param index: The index of the point cloud
        """
        if self._pc is None:
            raise ValueError("The point cloud is not set.")
        
        vis = o3d.visualization.Visualizer()
        vis.create_window()
        vis.add_geometry(self._pc[index])
        vis.run()
        vis.destroy_window()
    
    
    def sample_from_meshes(self, 
                           mesh_dict : dict, 
                           total_sample_points : int = 1000):
        """
        It will sample the mesh files (either .stl or .obj) given by the dict.
        :param mesh_dict: Dictionary containing the mesh files, scale factors, origins, and group indices
        :param total_sample_points: The total number of points to sample
        """
        sample_points = total_sample_points // len(mesh_dict)
        
        # Initialise the point clouds
        initial_count = self.count
        num_pc = max(mesh_dict.values(), key=lambda x: x["group_index"]) + 1
        self._pc.extend([o3d.geometry.PointCloud() for _ in range(num_pc)])
        
        # Go through each mesh file in the dictionary
        for mesh_values in mesh_dict.values():
            point_cloud = self.sample_from_mesh(mesh_values["path"], sample_points)
            
            # Apply the scale factors and origin
            if mesh_values["scale_factors"] is not None:
                self.scale(point_cloud, mesh_values["scale_factors"])
            if mesh_values["origin"] is not None:
                self.transform(point_cloud, mesh_values["origin"])
            
<<<<<<< HEAD
            # Set the new point cloud
            index = initial_count + mesh_values["group_index"]
            self.combine(point_cloud, index)
            
            # Set the transform of the group
            if self._transforms[index] is None:
                self._transforms[index] = mesh_values["origin"] if mesh_values["origin"] is not None else np.eye(4)
=======
            index = groups.index(mesh_values["group"]) + initial_count
            self.combine(point_cloud, index=index)
>>>>>>> 82a00667
    
    
    @_check_multiple_run
    def remove_plane(self, index : Optional[int] = None):
        """
        It will remove the plane from the point cloud.
        :param index: The index of the point cloud
        """
        # Isolate the plane in the point cloud
        (plane_coeffs, plane_indices) = self._pc[index].segment_plane(distance_threshold=2, ransac_n=3, num_iterations=1000)
        
        # Remove the plane from the point cloud
        self._pc[index] = self._pc[index].select_by_index(plane_indices, invert=True)
        
    
    @_check_multiple_run
    def update_cardinality(self, num_points : int, voxel_size : float = 0.005, index : Optional[int] = None):
        """
        It will update the cardinality of the point cloud.
        :param num_points: The number of points in output pc
        :param voxel_size: The voxel size used during sampling 
        :param index: The index of the point cloud
        """
        self._pc[index] = self._pc[index].voxel_down_sample(voxel_size)
        self._pc[index] = self._pc[index].random_down_sample(num_points/len(self._pc[index].points))
    
    
    @_check_multiple_run
    def combine(self, point_cloud : o3d.geometry.PointCloud, index : int = None):
        """
        It will combine the point cloud with the current point cloud.
        :param point_cloud: The point cloud to combine
        :param index: The index of the point cloud
        """
        self._pc[index] += point_cloud
    
    @_check_multiple_run
    def clear(self, index : Optional[int] = None):
        """
        It will clear the point cloud.
        :param index: The index of the point cloud
        """
        self._pc[index].clear()
    
    
    @staticmethod
    def sample_from_mesh(mesh_file : str, 
                         sample_points : int = 1000, 
                         transformation : np.ndarray = None):
        """
        It will sample the mesh file (either .stl or .obj).
        :param stl_file: The path to the stl file
        :param sample_points: The number of points to sample
        :return: The point cloud
        """
        # Read the stl file
        mesh = o3d.io.read_triangle_mesh(mesh_file)
        
        # Sample the stl file
        pc =  mesh.sample_points_uniformly(number_of_points=sample_points)
        
        # Apply transformation if it is provided
        if transformation is not None:
            pc.transform(transformation)
        
        return pc

    @staticmethod
    def scale(pc : o3d.geometry.PointCloud,
              scale_factors : np.array,
              transform : np.array = None):
        """
        It will scale the point cloud by the scale factors.
        :param scale_factor: The scale factors in each direction
        :param transform: The coordinate frame to scale the point cloud about
        """
        if transform is not None:
            pc.transform(np.linalg.inv(transform))
        
        scaling_matrix = np.diag(np.append(scale_factors, 1))
        
        pc.transform(scaling_matrix)
        
        if transform is not None:
            pc.transform(transform)
        
    @staticmethod
    def transform(pc : o3d.geometry.PointCloud,
                  transform : np.ndarray):
        """
        It will transform the point cloud.
        :param pc: The point cloud
        """
        pc.transform(transform)
        
        
    @property
    def pc(self):
        return self._pc
    
    @pc.setter
    def pc(self, point_cloud : o3d.geometry.PointCloud):
        self._pc = point_cloud

    @property
    def points(self):
        return np.asarray(self.pc.points)

    @property
    def count(self):
        return len(self._pc)

if __name__ == "__main__":
    # Create the point cloud handler
    point_cloud_handler = PointCloudHandler()
    urdf_handler = URDFHandler()
    
    # Get an instance of RosPack with the default search paths
    rospack = rospkg.RosPack()

    # Get the stl files from the mia description package
    ignore_files = ["1.001.stl", "UR_flange.stl"]
    stl_folder = rospack.get_path('mia_hand_description') + "/meshes/stl"
    stl_files = [file for file in glob.glob(stl_folder + "/*") if (Path(file).name not in ignore_files)]
    
    # Extract stl files for left and right hand respectively
    stl_files_left, stl_files_right = [], []
    for x in stl_files:
        (stl_files_right, stl_files_left)["mirrored" in x].append(x)
    
    
    # Create a dictionary for the stl files
    groups = {"palm" : ["palm"], 
              "thumb" : ["thumb"],
              "index" : ["index"],
              "mrl" : ["middle", "ring", "little"]}
    mesh_dict = {}  # Initialize an empty dictionary
    for stl_file in stl_files_right:
        origin, scale = urdf_handler.get_origin_and_scale(Path(stl_file).stem)
        
        link_name = urdf_handler.get_link_name(Path(stl_file).stem)
        origin = urdf_handler.get_link_transform("palm", link_name) @ origin
        for group, links in groups.items():
            if any(link in link_name for link in links):
                break
        
        # Create a dictionary for each mesh file
        mesh_dict[Path(stl_file).stem] = {
            'path': stl_file,  # Construct the path for the file
            'scale_factors': scale,  # Assign scale factors
            'origin': origin,  # Assign origin
            'group' : group
        }
    
    
    start_time = time()
    # Load the stl file
    point_cloud_handler.sample_from_meshes(mesh_dict, 10000)
    #pc_plane = PointCloudHandler.sample_from_mesh("./plane.stl", 1000)
    #point_cloud_handler.combine(pc_plane)
    
    duration = time() - start_time
    print(f"Duration: {duration:.5f} seconds")
    
    start_time = time()
    point_cloud_handler.update_cardinality(200)
    duration = time() - start_time
    print(f"Duration: {duration:.5f} seconds")
    
    # Visualize the point cloud
    point_cloud_handler.visualize()
    
    #point_cloud_handler.remove_plane()
    #point_cloud_handler.visualize()<|MERGE_RESOLUTION|>--- conflicted
+++ resolved
@@ -10,13 +10,10 @@
 class PointCloudHandler():
     def __init__(self, point_clouds : List[o3d.geometry.PointCloud] = None, transforms : List[np.ndarray] = None):
         self._pc = point_clouds if point_clouds is not None else []
-<<<<<<< HEAD
         self._transforms = transforms if transforms is not None else []
     
-=======
     
     # OBS: When calling functions with this decorator with non-default index, remember to do explicit assignment of index (i.e. index = n), otherwise it won't be listed in kwargs    
->>>>>>> 82a00667
     def _check_multiple_run(func):
         """
         Decorator to run a function on all point clouds if no index is given.
@@ -75,7 +72,6 @@
             if mesh_values["origin"] is not None:
                 self.transform(point_cloud, mesh_values["origin"])
             
-<<<<<<< HEAD
             # Set the new point cloud
             index = initial_count + mesh_values["group_index"]
             self.combine(point_cloud, index)
@@ -83,10 +79,6 @@
             # Set the transform of the group
             if self._transforms[index] is None:
                 self._transforms[index] = mesh_values["origin"] if mesh_values["origin"] is not None else np.eye(4)
-=======
-            index = groups.index(mesh_values["group"]) + initial_count
-            self.combine(point_cloud, index=index)
->>>>>>> 82a00667
     
     
     @_check_multiple_run

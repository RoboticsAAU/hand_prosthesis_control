--- conflicted
+++ resolved
@@ -28,15 +28,14 @@
         self._thumb_controller_pub = rospy.Publisher(self._name + self._topic_config["publications"]["thumb_controller_topic"], Float64, queue_size=1)
         self._index_controller_pub = rospy.Publisher(self._name + self._topic_config["publications"]["index_controller_topic"], Float64, queue_size=1)
         self._mrl_controller_pub = rospy.Publisher(self._name + self._topic_config["publications"]["mrl_controller_topic"], Float64, queue_size=1)
-<<<<<<< HEAD
 
         # Wrist publishers
         self._wrist_rot_controller_pub = rospy.Publisher(self._name + self._topic_config["publications"]["wrist_rot_controller_topic"], Float64, queue_size=1)
         self._wrist_exfle_controller_pub = rospy.Publisher(self._name + self._topic_config["publications"]["wrist_exfle_controller_topic"], Float64, queue_size=1)
         self._wrist_ulra_controller_pub = rospy.Publisher(self._name + self._topic_config["publications"]["wrist_ulra_controller_topic"], Float64, queue_size=1)
-=======
+
         self._set_configuration_srv = rospy.ServiceProxy("/gazebo/set_model_configuration", SetModelConfiguration)
->>>>>>> 691e1f6e
+
         
 
         # Initialise the subscribed data variables
@@ -88,7 +87,7 @@
         else:
             raise ValueError("The finger_id specified is not valid")
     
-<<<<<<< HEAD
+
     def set_wrist_vel(self, vel: float, wrist_id: str) -> None:
         """
         It will move the wrist based on the velocity given.
@@ -107,7 +106,7 @@
             raise ValueError("The wrist_id {} is not valid".format(wrist_id))
 
     
-=======
+
     def set_finger_pos(self, pos : np.array) -> None:
         """
         It will move the fingers to a given position.
@@ -124,8 +123,7 @@
             joint_positions=pos
         )
     
-        
->>>>>>> 691e1f6e
+
     def set_action(self, vels : np.array) -> None:
         """
         It will move the fingers and wrist joints based on the velocities given.
